--- conflicted
+++ resolved
@@ -26,111 +26,6 @@
 ENV_BRANCH = update_commands.SourcePhase.ENV_BRANCH
 
 
-<<<<<<< HEAD
-MIGRATE_ELMO_SITE = (
-    "mv settings/*.py elmo/settings/;"
-    "rm settings/*.pyc;"
-    "rmdir settings;"
-    "rm *.pyc"
-)
-
-# TODO: Add caching once peep starts supporting it.
-# See bug 1121459.
-PEEP_INSTALL_PROD = (
-    "./vendor-local/lib/python/peep.py install "
-    "-r requirements/compiled.txt "
-    "-r requirements/prod.txt "
-    "--target=%s" % TMP_VENDOR_DIR
-)
-PEEP_REPLACE_VENDOR = "rm -rf %s && mv %s %s" % (
-    VENDOR_DIR, TMP_VENDOR_DIR, VENDOR_DIR
-)
-PEEP_CLEANUP = "rm -rf %s" % TMP_VENDOR_DIR
-
-SOUTH_EXEC = "./manage.py migrate"
-STATICFILES_COLLECT_EXEC = "./manage.py collectstatic --noinput"
-DJANGOCOMPRESSOR_COMPRESS_EXEC = "./manage.py compress"
-REFRESH_FEEDS_EXEC = "./manage.py refresh_feeds"
-
-EXEC = 'exec'
-CHDIR = 'chdir'
-CONFIRM = 'confirm'
-
-
-def update_site(env, debug):
-    """Run through commands to update this site."""
-    error_updating = False
-    here = os.path.abspath(os.path.join(os.path.dirname(__file__), '..'))
-    project_branch = {'branch': ENV_BRANCH[env]}
-
-    commands = [
-        (CHDIR, here),
-        (EXEC,  GIT_PULL % project_branch),
-        (EXEC,  GIT_SUBMODULE),
-    ]
-
-    commands += [
-        (CHDIR, here),
-        (EXEC, MIGRATE_ELMO_SITE),
-    ]
-
-    commands += [
-        (CHDIR, here),
-        (EXEC, PEEP_CLEANUP),
-        (EXEC, PEEP_INSTALL_PROD),
-        (EXEC, PEEP_REPLACE_VENDOR),
-    ]
-
-    commands += [
-        (CHDIR, here),
-        (EXEC, SOUTH_EXEC),
-    ]
-
-    commands += [
-        (CHDIR, here),
-        (EXEC, STATICFILES_COLLECT_EXEC),
-        (EXEC,  GIT_REVISION),
-    ]
-
-    commands += [
-        (CHDIR, here),
-        (EXEC, DJANGOCOMPRESSOR_COMPRESS_EXEC),
-    ]
-
-    commands += [
-        (CHDIR, here),
-        (EXEC, REFRESH_FEEDS_EXEC),
-    ]
-
-    for cmd, cmd_args in commands:
-        if CHDIR == cmd:
-            if debug:
-                sys.stdout.write("cd %s\n" % cmd_args)
-            os.chdir(cmd_args)
-        elif EXEC == cmd:
-            if debug:
-                sys.stdout.write("%s\n" % cmd_args)
-            if not 0 == os.system(cmd_args):
-                error_updating = True
-                break
-        elif CONFIRM == cmd:
-            if debug:
-                sys.stdout.write("%s\n" % cmd_args)
-            if not 0 == os.system(cmd_args):
-                error_updating = True
-                break
-            confirm = raw_input("Does the above look right? [yn] > ")
-            if confirm not in ('y', 'yes'):
-                sys.stdout.write("You aborted the update.  The lastexecuted "
-                                 "command was:\n\t%s\n" % cmd_args)
-                break
-        else:
-            raise Exception("Unknown type of command %s" % cmd)
-
-    if error_updating:
-        sys.stderr.write("There was an error while updating. Please try again "
-                         "later. Aborting.\n")
-=======
 def update_site(env, verbose):
     """Run through commands to update this site."""
     # do source first
@@ -146,7 +41,6 @@
         verbose=verbose
     )
     cmds.execute()
->>>>>>> 9f2cf4b1
 
 
 def main():
