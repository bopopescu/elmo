# ***** BEGIN LICENSE BLOCK *****
# Version: MPL 1.1/GPL 2.0/LGPL 2.1
#
# The contents of this file are subject to the Mozilla Public License Version
# 1.1 (the "License"); you may not use this file except in compliance with
# the License. You may obtain a copy of the License at
# http://www.mozilla.org/MPL/
#
# Software distributed under the License is distributed on an "AS IS" basis,
# WITHOUT WARRANTY OF ANY KIND, either express or implied. See the License
# for the specific language governing rights and limitations under the
# License.
#
# The Original Code is l10n django site.
#
# The Initial Developer of the Original Code is
# Mozilla Foundation.
# Portions created by the Initial Developer are Copyright (C) 2010
# the Initial Developer. All Rights Reserved.
#
# Contributor(s):
#
# Alternatively, the contents of this file may be used under the terms of
# either the GNU General Public License Version 2 or later (the "GPL"), or
# the GNU Lesser General Public License Version 2.1 or later (the "LGPL"),
# in which case the provisions of the GPL or the LGPL are applicable instead
# of those above. If you wish to allow use of your version of this file only
# under the terms of either the GPL or the LGPL, and not to allow others to
# use your version of this file under the terms of the MPL, indicate your
# decision by deleting the provisions above and replace them with the notice
# and other provisions required by the GPL or the LGPL. If you do not delete
# the provisions above, a recipient may use your version of this file under
# the terms of any one of the MPL, the GPL or the LGPL.
#
# ***** END LICENSE BLOCK *****

'''Models representing Applications, Versions, Milestones and information
which locales shipped in what.
'''

from django.db import models
from django.forms import ModelForm, Select
from django.contrib.auth.models import User
from l10nstats.models import Run
from life.models import Tree, Locale, Push

from datetime import datetime

class Application(models.Model):
    """ stores applications
    """
    name = models.CharField(max_length = 50)
    code = models.CharField(max_length = 30)

    def __unicode__(self):
        return self.name

class AppVersionManager(models.Manager):
    def get_by_natural_key(self, code):
        return self.get(code=code)

class AppVersion(models.Model):
    """ stores application versions
    """
    objects = AppVersionManager()
    app = models.ForeignKey(Application)
    version = models.CharField(max_length = 10)
    code = models.CharField(max_length = 20, blank = True)
    codename = models.CharField(max_length = 30, blank = True, null = True)
    # tree can be null for shipped appversions in the rapid release cadence
    tree = models.ForeignKey(Tree, blank=True, null=True)
<<<<<<< HEAD
=======
    # ... but then we should keep track of that in lasttree
    lasttree = models.ForeignKey(Tree, related_name='legacy_appversions',
                                 blank=True, null=True)
>>>>>>> c128fc42


    def save(self, *args, **kwargs):
        if not self.code:
            self.code = '%s%s' % (self.app.code, self.version)
        super(AppVersion, self).save(*args, **kwargs)

    def __unicode__(self):
        return '%s %s' % (self.app.name, self.version)

    def natural_key(self):
        return (self.code,)


class Signoff(models.Model):
    push = models.ForeignKey(Push)
    appversion = models.ForeignKey(AppVersion, related_name = 'signoffs')
    author = models.ForeignKey(User)
    when = models.DateTimeField('signoff timestamp', default=datetime.now)
    locale = models.ForeignKey(Locale)
    class Meta:
        permissions = (('review_signoff', 'Can review a Sign-off'),)

    @property
    def accepted(self):
        return self.status == 1

    @property
    def status(self):
        try:
            actions = Action.objects.filter(signoff=self).order_by('-pk')
            return actions.values_list('flag', flat=True)[0]
        except IndexError:
            return 0

    @property
    def flag(self):
        return dict(Action._meta.get_field('flag').flatchoices)[self.status]

    def __unicode__(self):
        return 'Signoff for %s %s by %s [%s]' % (self.appversion, self.locale.code, self.author, self.when)


class Action(models.Model):
    """Action implements status changes for sign-offs.
    """
    PENDING, ACCEPTED, REJECTED, CANCELED, OBSOLETED = range(5)
    FLAG_CHOICES = (
        (PENDING, 'pending'),
        (ACCEPTED, 'accepted'),
        (REJECTED, 'rejected'),
        (CANCELED, 'canceled'),
        (OBSOLETED, 'obsoleted'),
    )
    signoff = models.ForeignKey(Signoff)
    flag = models.IntegerField(choices=FLAG_CHOICES)
    author = models.ForeignKey(User)
    when = models.DateTimeField('signoff action timestamp', default=datetime.now)
    comment = models.TextField(blank=True, null=True)

    def __unicode__(self):
        return '%s action for [Signoff %s] by %s [%s]' % (self.get_flag_display(), self.signoff.id, self.author, self.when)

TEST_CHOICES = (
    (0, Run),
)

class SnapshotManager(models.Manager):
    def create(self, **kwargs):
        if 'test' in kwargs and not isinstance(kwargs['test'], int):
            for i in TEST_CHOICES:
                kwargs['test']=i[0]
                break
        super(SnapshotManager, self).create(**kwargs)

class Snapshot(models.Model):
    signoff = models.ForeignKey(Signoff)
    test = models.IntegerField(choices=TEST_CHOICES)
    tid = models.IntegerField()
    objects = SnapshotManager()

    def instance(self):
        for i in TEST_CHOICES:
            if i[0]==self.test:
                return i[1].objects.get(id=self.tid)

STATUS_CHOICES = (
    (0, 'upcoming'),
    (1, 'open'),
    (2, 'shipped'),
)

class Milestone(models.Model):
    """ stores unique milestones like fx35b4
    The milestone is open for signoff between string_freeze and code
    """
    code = models.CharField(max_length = 30)
    name = models.CharField(max_length = 50)
    appver = models.ForeignKey(AppVersion)
    signoffs = models.ManyToManyField(Signoff, related_name='shipped_in', null=True, blank=True)
    status = models.IntegerField(choices=STATUS_CHOICES, default=0)
    class Meta:
        permissions = (('can_open', 'Can open a Milestone for sign-off'),
                       ('can_ship', 'Can ship a Milestone'))

    def get_start_event(self):
        try:
            return Event.objects.get(type=0, milestone=self)
        except:
            return None

    def get_end_event(self):
        try:
            return Event.objects.get(type=1, milestone=self)
        except:
            return None

    start_event = property(get_start_event)
    end_event = property(get_end_event)

    def __unicode__(self):
        if self.name is not None:
            rv = '%s %s' % (self.appver.app.name, self.appver.version)
            if self.name:
                if self.name.startswith('.'):
                    rv += self.name
                else:
                    rv += ' ' + self.name
            return rv
        else:
            return self.code


class Milestone_Signoffs(models.Model):
    """Helper model to query milestone.signoffs.

    The model doesn't alter the schema and is set up such that it
    can be used to create rich queries on Milestone/Signoff mappings.
    """
    milestone = models.ForeignKey(Milestone)
    signoff = models.ForeignKey(Signoff)
    class Meta:
        unique_together = (('milestone','signoff'),)
        managed = False


TYPE_CHOICES = (
    (0, 'signoff start'),
    (1, 'signoff end'),
)

class Event(models.Model):
    name = models.CharField(max_length = 50)
    type = models.IntegerField(choices=TYPE_CHOICES)
    date = models.DateField()
    milestone = models.ForeignKey(Milestone, related_name='events')

    def __unicode__(self):
        return '%s for %s (%s)' % (self.name, self.milestone, self.date)


class SignoffForm(ModelForm):
    class Meta:
        model = Signoff
        fields = ('push',)

class ActionForm(ModelForm):
    class Meta:
        model = Action
        fields = ('signoff','flag','author', 'comment')<|MERGE_RESOLUTION|>--- conflicted
+++ resolved
@@ -69,12 +69,9 @@
     codename = models.CharField(max_length = 30, blank = True, null = True)
     # tree can be null for shipped appversions in the rapid release cadence
     tree = models.ForeignKey(Tree, blank=True, null=True)
-<<<<<<< HEAD
-=======
     # ... but then we should keep track of that in lasttree
     lasttree = models.ForeignKey(Tree, related_name='legacy_appversions',
                                  blank=True, null=True)
->>>>>>> c128fc42
 
 
     def save(self, *args, **kwargs):
