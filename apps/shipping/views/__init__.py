--- conflicted
+++ resolved
@@ -438,14 +438,6 @@
 
 @cache_control(max_age=60)
 def pushes_json(request):
-<<<<<<< HEAD
-    loc = request.GET.get('locale', None)
-    ms = request.GET.get('mstone', None)
-    appver = request.GET.get('av', None)
-    start = int(request.GET.get('from', 0))
-    to = int(request.GET.get('to', 20))
-    branches = re.split(r', *', request.GET['branches']) if request.GET.has_key('branches') else None
-=======
     loc = request.GET.get('locale')
     ms = request.GET.get('mstone')
     appver = request.GET.get('av')
@@ -459,7 +451,6 @@
         branches = re.split(r', *', request.GET['branches'])
     else:
         branches = None
->>>>>>> 116bc803
 
     locale = None
     mstone = None
