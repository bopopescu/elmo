# ***** BEGIN LICENSE BLOCK *****
# Version: MPL 1.1/GPL 2.0/LGPL 2.1
#
# The contents of this file are subject to the Mozilla Public License Version
# 1.1 (the "License"); you may not use this file except in compliance with
# the License. You may obtain a copy of the License at
# http://www.mozilla.org/MPL/
#
# Software distributed under the License is distributed on an "AS IS" basis,
# WITHOUT WARRANTY OF ANY KIND, either express or implied. See the License
# for the specific language governing rights and limitations under the
# License.
#
# The Original Code is l10n django site.
#
# The Initial Developer of the Original Code is
# Mozilla Foundation.
# Portions created by the Initial Developer are Copyright (C) 2010
# the Initial Developer. All Rights Reserved.
#
# Contributor(s):
#
# Alternatively, the contents of this file may be used under the terms of
# either the GNU General Public License Version 2 or later (the "GPL"), or
# the GNU Lesser General Public License Version 2.1 or later (the "LGPL"),
# in which case the provisions of the GPL or the LGPL are applicable instead
# of those above. If you wish to allow use of your version of this file only
# under the terms of either the GPL or the LGPL, and not to allow others to
# use your version of this file under the terms of the MPL, indicate your
# decision by deleting the provisions above and replace them with the notice
# and other provisions required by the GPL or the LGPL. If you do not delete
# the provisions above, a recipient may use your version of this file under
# the terms of any one of the MPL, the GPL or the LGPL.
#
# ***** END LICENSE BLOCK *****

'''Views for managing sign-offs and shipping metrics.
'''

from collections import defaultdict
import re
import urllib

from django.shortcuts import render, get_object_or_404, redirect
from django.template.loader import render_to_string
from django import http
from life.models import Locale, Tree, Push, Changeset
from l10nstats.models import Run_Revisions
from shipping.models import Milestone, AppVersion, Action, Application
from shipping.api import (signoff_actions, flag_lists, accepted_signoffs,
<<<<<<< HEAD
                          signoff_summary, annotated_pushes)
from django.conf import settings
=======
                          signoff_summary)
>>>>>>> a0c8264e
from django.core.urlresolvers import reverse
from django.db.models import Max
from django.views.decorators.cache import cache_control
from django.utils import simplejson
from django.utils.http import urlencode
from django.utils.safestring import mark_safe


def index(request):
    locales = Locale.objects.all().order_by('code')
    avs = AppVersion.objects.all().order_by('code')

    for i in avs:
        statuses = (Milestone.objects
                    .filter(appver=i.id)
                    .values_list('status', flat=True)
                    .distinct())
        if 1 in statuses:
            i.status = 'open'
        elif 0 in statuses:
            i.status = 'upcoming'
        elif 2 in statuses:
            i.status = 'shipped'
        else:
            i.status = 'unknown'

    return render(request, 'shipping/index.html', {
                    'locales': locales,
                    'avs': avs,
                  })


def homesnippet():
    q = (AppVersion.objects
         .filter(milestone__status=1)
         .select_related('app'))
    q = q.order_by('app__name', '-version')
    return render_to_string('shipping/snippet.html', {
            'appvers': q,
            })


class Run(dict):
    def __getattr__(self, key):  # for dot notation
        return self[key]

    def __setattr__(self, key, value):  # for dot notation setters
        self[key] = value


def teamsnippet(loc):
    runs = list(loc.run_set.filter(active__isnull=False).select_related('tree')
                .order_by('tree__code'))

    # this locale isn't active in our trees yet
    if not runs:
        return ''

    _application_codes = [(x.code, x) for x in Application.objects.all()]
    # sort their keys so that the longest application codes come first
    # otherwise, suppose we had these keys:
    #   'fe', 'foo', 'fennec' then when matching against a tree code called
    #   'fennec_10x' then, it would "accidentally" match on 'fe' and not
    #   'fennec'.
    _application_codes.sort(lambda x, y: -cmp(len(x[0]), len(y[0])))

    # Create these two based on all appversions attached to a tree so that in
    # the big loop on runs we don't need to make excessive queries for
    # appversions and applications
    _trees_to_appversions = {}
    for appver in (AppVersion.objects
                   .exclude(tree__isnull=True)
                   .select_related('tree')):
        _trees_to_appversions[appver.tree] = appver

    def tree_to_application(tree):
        for key, app in _application_codes:
            if tree.code.startswith(key):
                return app

    def tree_to_appversion(tree):
        return _trees_to_appversions.get(tree)

    # find good revisions to sign-off, latest run needs to be green.
    # keep in sync with api.annotated_pushes
    suggested_runs = filter(lambda r: r.allmissing == 0 and r.errors == 0,
                            runs)
    suggested_rev = dict(Run_Revisions.objects
                         .filter(run__in=suggested_runs,
                                 changeset__repositories__locale=loc)
                         .values_list('run_id', 'changeset__revision'))

    applications = defaultdict(list)
    pushes = set()
    for run_ in runs:
        # copy the Run instance into a fancy dict but only copy those whose
        # key doesn't start with an underscore
        run = Run(dict((k, getattr(run_, k))
                       for k in run_.__dict__
                       if not k.startswith('_')))
        run.allmissing = run_.allmissing  # a @property of the Run model
        run.tree = run_.tree  # foreign key lookup
        application = tree_to_application(run_.tree)
        run.changed_ratio = run.completion
        run.unchanged_ratio = 100 * run.unchanged / run.total
        run.missing_ratio = 100 * run.allmissing / run.total
        # cheat a bit and make sure that the red stripe on the chart is at
        # least 1px wide
        if run.allmissing and run.missing_ratio == 0:
            run.missing_ratio = 1
            for ratio in (run.changed_ratio, run.unchanged_ratio):
                if ratio:
                    ratio -= 1
                    break

        appversion = tree_to_appversion(run.tree)
        # because Django templates (stupidly) swallows lookup errors we
        # have to apply the missing defaults too
        run.pending = run.rejected = run.accepted = \
                      run.suggested_shortrev = None
        if appversion:
            run.appversion = appversion
            actions = [action_id for action_id, flag
                       in signoff_actions(
                          appversions=[run.appversion],
                          locales=[loc.id])
                          ]
            actions = Action.objects.filter(id__in=actions) \
                                    .select_related('signoff__push')
            # get current status of signoffs
            # we really only need the shortrevs, we'll get those below
            run.pending, run.rejected, run.accepted, __ = \
              signoff_summary(actions)
            pushes.update((run.pending, run.rejected, run.accepted))

            # get the suggested signoff
            if run_.id in suggested_rev:
                run.suggested_shortrev = suggested_rev[run_.id][:12]

        applications[application].append(run)
    # get the tip shortrevs for all our pushes
    pushes = map(lambda p: p.id, filter(None, pushes))
    tip4push = dict(Push.objects
                    .annotate(tc=Max('changesets'))
                    .filter(id__in=pushes)
                    .values_list('id', 'tc'))
    rev4id = dict(Changeset.objects
                  .filter(id__in=tip4push.values())
                  .values_list('id', 'revision'))
    for runs in applications.itervalues():
        for run in runs:
            for k in ('pending', 'rejected', 'accepted'):
                if run[k] is not None:
                    run[k + '_rev'] = rev4id[tip4push[run[k].id]][:12]
    applications = ((k, v) for (k, v) in applications.items())

    return render_to_string('shipping/team-snippet.html',
                            {'locale': loc,
                             'applications': applications,
                            })


def dashboard(request):
    # legacy parameter. It's better to use the About milestone page for this.
    if 'ms' in request.GET:
        url = reverse('shipping.views.milestone.about',
                      args=[request.GET['ms']])
        return redirect(url)

    query = defaultdict(list)
    subtitles = []

    if request.GET.get('av'):
        appver = get_object_or_404(AppVersion, code=request.GET['av'])
        subtitles.append(str(appver))
        query['av'].append(appver.code)

    if request.GET.get('locale'):
        locales_list = request.GET.getlist('locale')
        locales = (Locale.objects.filter(code__in=locales_list)
                   .values_list('code', flat=True))
        if len(locales) != len(locales_list):
            raise http.Http404("Invalid list of locales")
        query['locale'].extend(locales)
        subtitles += list(locales)

    if request.GET.get('tree'):
        trees_list = request.GET.getlist('tree')
        trees = (Tree.objects.filter(code__in=trees_list)
                 .values_list('code', flat=True))
        if len(trees) != len(trees_list):
            raise http.Http404("Invalid list of trees")
        query['tree'].extend(trees)

    return render(request, 'shipping/dashboard.html', {
                    'subtitles': subtitles,
                    'webdashboard_url': settings.WEBDASHBOARD_URL,
                    'query': mark_safe(urlencode(query, True)),
                  })


def milestones(request):
    """Administrate milestones.

    Opens an exhibit that offers the actions below depending on
    milestone status and user permissions.
    """
    # we need to use {% url %} with an exhibit {{.foo}} as param,
    # fake { and } to be safe in urllib.quote, which is what reverse
    # calls down the line.
    if '{' not in urllib.always_safe:
        always_safe = urllib.always_safe
        urllib.always_safe = always_safe + '{}'
    else:
        always_safe = None
    # XXX this should have some sort of try:finally: to safely restore urllib
    r = render(request, 'shipping/milestones.html', {
                  'login_form_needs_reload': True,
                  'request': request,
                })
    if always_safe is not None:
        urllib.always_safe = always_safe
    return r


@cache_control(max_age=60)
def stones_data(request):
    """JSON data to be used by milestones
    """
    latest = defaultdict(int)
    items = []
    stones = Milestone.objects.order_by('-pk').select_related('appver__app')
    maxage = 5
    for stone in stones:
        age = latest[stone.appver.id]
        if age >= maxage:
            continue
        latest[stone.appver.id] += 1
        items.append({'label': str(stone),
                      'appver': str(stone.appver),
                      'status': stone.status,
                      'code': stone.code,
                      'age': age})

    return http.HttpResponse(simplejson.dumps({'items': items}, indent=2))


def open_mstone(request):
    """Open a milestone.

    Only available to POST, and requires signoff.can_open permissions.
    Redirects to milestones().
    """
    if (request.method == "POST" and
        'ms' in request.POST and
        request.user.has_perm('shipping.can_open')):
        try:
            mstone = Milestone.objects.get(code=request.POST['ms'])
            mstone.status = 1
            # XXX create event
            mstone.save()
        except:
            pass
    return http.HttpResponseRedirect(reverse('shipping.views.milestones'))


def _propose_mstone(mstone):
    """Propose a new milestone based on an existing one.

    Tries to find the last integer in name and version, increment that
    and create a new milestone.
    """
    last_int = re.compile('(\d+)$')
    name_m = last_int.search(mstone.name)
    if name_m is None:
        return None
    code_m = last_int.search(mstone.code)
    if code_m is None:
        return None
    name_int = int(name_m.group())
    code_int = int(code_m.group())
    if name_int != code_int:
        return None
    new_rev = str(name_int + 1)
    return dict(code=last_int.sub(new_rev, mstone.code),
                name=last_int.sub(new_rev, mstone.name),
                appver=mstone.appver.code)


def confirm_ship_mstone(request):
    """Intermediate page when shipping a milestone.

    Gathers all data to verify when shipping.
    Ends up in ship_mstone if everything is fine.
    Redirects to milestones() in case of trouble.
    """
    if not request.GET.get('ms'):
        raise http.Http404("ms must be supplied")
    mstone = get_object_or_404(Milestone, code=request.GET['ms'])
    if mstone.status != Milestone.OPEN:
        return http.HttpResponseRedirect(reverse('shipping.views.milestones'))
    statuses = flag_lists(appversions={'id': mstone.appver_id})
    pending_locs = []
    good = 0
    for (tree, loc), flags in statuses.iteritems():
        if 0 in flags:
            # pending
            pending_locs.append(loc)
        if 1 in flags:
            # good
            good += 1
    pending_locs.sort()
    return render(request, 'shipping/confirm-ship.html', {
                  'mstone': mstone,
                  'pending_locs': pending_locs,
                  'good': good,
                  'login_form_needs_reload': True,
                  'request': request,
                  })


def ship_mstone(request):
    """The actual worker method to ship a milestone.

    Redirects to milestones().
    """
    if request.method != "POST":
        return http.HttpResponseNotAllowed(["POST"])
    if not request.user.has_perm('shipping.can_ship'):
        # XXX: personally I'd prefer if this was a raised 4xx error (peter)
        # then I can guarantee better test coverage
        return http.HttpResponseRedirect(reverse('shipping.views.milestones'))

    mstone = get_object_or_404(Milestone, code=request.POST['ms'])
    if mstone.status != Milestone.OPEN:
        return http.HttpResponseForbidden('Can only ship open milestones')
    cs = (accepted_signoffs(id=mstone.appver_id)
          .values_list('id', flat=True))
    mstone.signoffs.add(*list(cs))  # add them
    mstone.status = 2
    # XXX create event
    mstone.save()

    return http.HttpResponseRedirect(reverse('shipping.views.milestones'))


def confirm_drill_mstone(request):
    """Intermediate page when fire-drilling a milestone.

    Gathers all data to verify when shipping.
    Ends up in drill_mstone if everything is fine.
    Redirects to milestones() in case of trouble.
    """
    if not request.GET.get('ms'):
        raise http.Http404("ms must be supplied")
    if not request.user.has_perm('shipping.can_ship'):
        return http.HttpResponseRedirect(reverse('shipping.views.milestones'))
    mstone = get_object_or_404(Milestone, code=request.GET['ms'])
    if mstone.status != 1:
        return http.HttpResponseRedirect(reverse('shipping.views.milestones'))

    drill_base = (Milestone.objects
                  .filter(appver=mstone.appver, status=2)
                  .order_by('-pk')
                  .select_related())
    proposed = _propose_mstone(mstone)
    return render(request, 'shipping/confirm-drill.html', {
                    'mstone': mstone,
                    'older': drill_base[:3],
                    'proposed': proposed,
                    'login_form_needs_reload': True,
                    'request': request,
                  })


def drill_mstone(request):
    """The actual worker method to ship a milestone.

    Only avaible to POST.
    Redirects to milestones().
    """
    if (request.method == "POST" and
        'ms' in request.POST and
        'base' in request.POST and
        request.user.has_perm('shipping.can_ship')):
        try:
            mstone = Milestone.objects.get(code=request.POST['ms'])
            base = Milestone.objects.get(code=request.POST['base'])
            so_ids = list(base.signoffs.values_list('id', flat=True))
            mstone.signoffs = so_ids  # add signoffs of base ms
            mstone.status = 2
            # XXX create event
            mstone.save()
        except Exception:
            # XXX should deal better with this error
            pass
    return redirect(reverse('shipping.views.milestones'))<|MERGE_RESOLUTION|>--- conflicted
+++ resolved
@@ -48,12 +48,8 @@
 from l10nstats.models import Run_Revisions
 from shipping.models import Milestone, AppVersion, Action, Application
 from shipping.api import (signoff_actions, flag_lists, accepted_signoffs,
-<<<<<<< HEAD
-                          signoff_summary, annotated_pushes)
+                          signoff_summary)
 from django.conf import settings
-=======
-                          signoff_summary)
->>>>>>> a0c8264e
 from django.core.urlresolvers import reverse
 from django.db.models import Max
 from django.views.decorators.cache import cache_control
