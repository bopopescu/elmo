# ***** BEGIN LICENSE BLOCK *****
# Version: MPL 1.1/GPL 2.0/LGPL 2.1
#
# The contents of this file are subject to the Mozilla Public License Version
# 1.1 (the "License"); you may not use this file except in compliance with
# the License. You may obtain a copy of the License at
# http://www.mozilla.org/MPL/
#
# Software distributed under the License is distributed on an "AS IS" basis,
# WITHOUT WARRANTY OF ANY KIND, either express or implied. See the License
# for the specific language governing rights and limitations under the
# License.
#
# The Original Code is l10n django site.
#
# The Initial Developer of the Original Code is
# Mozilla Foundation.
# Portions created by the Initial Developer are Copyright (C) 2011
# the Initial Developer. All Rights Reserved.
#
# Contributor(s):
#    Peter Bengtsson <peterbe@mozilla.com>
#    Axel Hecht <l10n@mozilla.com>
#
# Alternatively, the contents of this file may be used under the terms of
# either the GNU General Public License Version 2 or later (the "GPL"), or
# the GNU Lesser General Public License Version 2.1 or later (the "LGPL"),
# in which case the provisions of the GPL or the LGPL are applicable instead
# of those above. If you wish to allow use of your version of this file only
# under the terms of either the GPL or the LGPL, and not to allow others to
# use your version of this file under the terms of the MPL, indicate your
# decision by deleting the provisions above and replace them with the notice
# and other provisions required by the GPL or the LGPL. If you do not delete
# the provisions above, a recipient may use your version of this file under
# the terms of any one of the MPL, the GPL or the LGPL.
#
# ***** END LICENSE BLOCK *****

'''Tests for the shipping.
'''

import re
import os
import shutil
import tempfile
import functools
import codecs
import base64
from urlparse import urlparse
from test_utils import TestCase
from django.core.urlresolvers import reverse
from shipping.models import Milestone, Application, AppVersion, Signoff, Action
from shipping.api import signoff_actions, flag_lists
from life.models import Tree, Forest, Locale, Push, Repository
from l10nstats.models import Run
from django.contrib.auth.models import User, Permission
from django.contrib.contenttypes.models import ContentType
from django.utils import simplejson as json
from django.conf import settings
from commons.tests.mixins import EmbedsTestCaseMixin
from nose.tools import eq_, ok_
<<<<<<< HEAD
from django.test import TestCase
=======
from mercurial import commands as hgcommands
from mercurial.hg import repository
from mercurial.ui import ui as hg_ui
from mercurial.error import RepoError
>>>>>>> 695bfe18


class ShippingTestCaseBase(TestCase, EmbedsTestCaseMixin):

    def _create_appver_milestone(self):
        app = Application.objects.create(
          name='firefox',
          code='fx'
        )
        l10n = Forest.objects.create(
          name='l10n-central',
          url='http://hg.mozilla.org/l10n-central/',
        )
        tree = Tree.objects.create(
          code='fx',
          l10n=l10n,
        )
        appver = AppVersion.objects.create(
          app=app,
          version='1',
          code='fx1',
          codename='foxy',
          tree=tree,
        )
        milestone = Milestone.objects.create(
          code='one',
          name='One',
          appver=appver,
        )

        return appver, milestone


class DiffTestCase(TestCase):

    class _ui(hg_ui):
        def write(self, *msg):
            pass

    def setUp(self):
        super(DiffTestCase, self).setUp()
        self._old_repository_base = getattr(settings, 'REPOSITORY_BASE', None)
        self._base = settings.REPOSITORY_BASE = tempfile.mkdtemp()
        self.repo_name = 'mozilla-central'
        self.repo = os.path.join(self._base, self.repo_name)

    def tearDown(self):
        super(DiffTestCase, self).tearDown()
        if os.path.isdir(self._base):
            #shutil.rmtree(self._base)
            pass
        if self._old_repository_base is not None:
            settings.REPOSITORY_BASE = self._old_repository_base

    def test_file_entity_addition(self):
        """Change one file by adding a new line to it"""
        ui = self._ui()

        hgcommands.init(ui, self.repo)
        hgrepo = repository(ui, self.repo)
        (open(hgrepo.pathto('file.dtd'), 'w')
             .write('''
             <!ENTITY key1 "Hello">
             <!ENTITY key2 "Cruel">
             '''))

        hgcommands.addremove(ui, hgrepo)
        hgcommands.commit(ui, hgrepo,
                  user="Jane Doe <jdoe@foo.tld>",
                  message="initial commit")
        rev0 = hgrepo[0].hex()
        (open(hgrepo.pathto('file.dtd'), 'w')
             .write('''
             <!ENTITY key1 "Hello">
             <!ENTITY key2 "Cruel">
             <!ENTITY key3 "World">
             '''))
        hgcommands.commit(ui, hgrepo,
                  user="Jane Doe <jdoe@foo.tld>",
                  message="Second commit")
        rev1 = hgrepo[1].hex()

        Repository.objects.create(
          name=self.repo_name,
          url='http://localhost:8001/%s/' % self.repo_name
        )

        url = reverse('shipping.views.diff_app')
        response = self.client.get(url, {
          'repo': self.repo_name,
          'from': rev0,
          'to': rev1
        })
        eq_(response.status_code, 200)
        html_diff = response.content.split('Changed files:')[1]
        ok_(re.findall('>\s*file\.dtd\s*<', html_diff))
        ok_('<tr class="line-added">' in html_diff)
        ok_(re.findall('>\s*key3\s*<', html_diff))
        ok_(re.findall('>\s*World\s*<', html_diff))
        ok_(not re.findall('>\s*Cruel\s*<', html_diff))

    def test_file_entity_modification(self):
        """Change one file by editing an existing line"""
        ui = self._ui()

        hgcommands.init(ui, self.repo)
        hgrepo = repository(ui, self.repo)
        (open(hgrepo.pathto('file.dtd'), 'w')
             .write('''
             <!ENTITY key1 "Hello">
             <!ENTITY key2 "Cruel">
             '''))

        hgcommands.addremove(ui, hgrepo)
        hgcommands.commit(ui, hgrepo,
                  user="Jane Doe <jdoe@foo.tld>",
                  message="initial commit")
        rev0 = hgrepo[0].hex()
        (open(hgrepo.pathto('file.dtd'), 'w')
             .write('''
             <!ENTITY key1 "Hello">
             <!ENTITY key2 "Cruelle">
             '''))
        hgcommands.commit(ui, hgrepo,
                  user="Jane Doe <jdoe@foo.tld>",
                  message="Second commit")
        rev1 = hgrepo[1].hex()

        Repository.objects.create(
          name=self.repo_name,
          url='http://localhost:8001/%s/' % self.repo_name
        )

        url = reverse('shipping.views.diff_app')
        response = self.client.get(url, {
          'repo': self.repo_name,
          'from': rev0,
          'to': rev1
        })
        eq_(response.status_code, 200)
        html_diff = response.content.split('Changed files:')[1]
        ok_(re.findall('>\s*file\.dtd\s*<', html_diff))
        ok_('<tr class="line-changed">' in html_diff)
        ok_('<span class="equal">Cruel</span><span class="insert">le</span>'
            in html_diff)

    def test_file_entity_removal(self):
        """Change one file by removal of a line"""
        ui = self._ui()

        hgcommands.init(ui, self.repo)
        hgrepo = repository(ui, self.repo)
        (open(hgrepo.pathto('file.dtd'), 'w')
             .write('''
             <!ENTITY key1 "Hello">
             <!ENTITY key2 "Cruel">
             '''))

        hgcommands.addremove(ui, hgrepo)
        hgcommands.commit(ui, hgrepo,
                  user="Jane Doe <jdoe@foo.tld>",
                  message="initial commit")
        rev0 = hgrepo[0].hex()
        (open(hgrepo.pathto('file.dtd'), 'w')
             .write('''
             <!ENTITY key1 "Hello">
             '''))
        hgcommands.commit(ui, hgrepo,
                  user="Jane Doe <jdoe@foo.tld>",
                  message="Second commit")
        rev1 = hgrepo[1].hex()

        Repository.objects.create(
          name=self.repo_name,
          url='http://localhost:8001/%s/' % self.repo_name
        )

        url = reverse('shipping.views.diff_app')
        response = self.client.get(url, {
          'repo': self.repo_name,
          'from': rev0,
          'to': rev1
        })
        eq_(response.status_code, 200)
        html_diff = response.content.split('Changed files:')[1]
        ok_(re.findall('>\s*file\.dtd\s*<', html_diff))
        ok_('<tr class="line-removed">' in html_diff)
        ok_(re.findall('>\s*key2\s*<', html_diff))
        ok_(re.findall('>\s*Cruel\s*<', html_diff))

    def test_new_file(self):
        """Change by adding a new second file"""
        ui = self._ui()

        hgcommands.init(ui, self.repo)
        hgrepo = repository(ui, self.repo)
        (open(hgrepo.pathto('file.dtd'), 'w')
             .write('''
             <!ENTITY key1 "Hello">
             <!ENTITY key2 "Cruel">
             '''))

        hgcommands.addremove(ui, hgrepo)
        hgcommands.commit(ui, hgrepo,
                  user="Jane Doe <jdoe@foo.tld>",
                  message="initial commit")
        rev0 = hgrepo[0].hex()
        (open(hgrepo.pathto('file2.dtd'), 'w')
             .write('''
             <!ENTITY key9 "Monde">
             '''))
        hgcommands.addremove(ui, hgrepo)
        hgcommands.commit(ui, hgrepo,
                  user="Jane Doe <jdoe@foo.tld>",
                  message="Second commit")
        rev1 = hgrepo[1].hex()

        Repository.objects.create(
          name=self.repo_name,
          url='http://localhost:8001/%s/' % self.repo_name
        )

        url = reverse('shipping.views.diff_app')
        response = self.client.get(url, {
          'repo': self.repo_name,
          'from': rev0,
          'to': rev1
        })
        eq_(response.status_code, 200)
        html_diff = response.content.split('Changed files:')[1]
        ok_(re.findall('>\s*file2\.dtd\s*<', html_diff))
        ok_('<tr class="line-added">' in html_diff)
        ok_(re.findall('>\s*key9\s*<', html_diff))
        ok_(re.findall('>\s*Monde\s*<', html_diff))
        ok_(not re.findall('>\s*Hello\s*<', html_diff))

    def test_remove_file(self):
        """Change by removing a file, with parser"""
        ui = self._ui()

        hgcommands.init(ui, self.repo)
        hgrepo = repository(ui, self.repo)
        (open(hgrepo.pathto('file.dtd'), 'w')
             .write('''
             <!ENTITY key1 "Hello">
             <!ENTITY key2 "Cruel">
             '''))

        hgcommands.addremove(ui, hgrepo)
        hgcommands.commit(ui, hgrepo,
                  user="Jane Doe <jdoe@foo.tld>",
                  message="initial commit")
        rev0 = hgrepo[0].hex()
        hgcommands.remove(ui, hgrepo, 'path:file.dtd')
        hgcommands.commit(ui, hgrepo,
                  user="Jane Doe <jdoe@foo.tld>",
                  message="Second commit")
        rev1 = hgrepo[1].hex()

        Repository.objects.create(
          name=self.repo_name,
          url='http://localhost:8001/%s/' % self.repo_name
        )

        url = reverse('shipping.views.diff_app')
        response = self.client.get(url, {
          'repo': self.repo_name,
          'from': rev0,
          'to': rev1
        })
        eq_(response.status_code, 200)
        html_diff = response.content.split('Changed files:')[1]
        ok_(re.findall('>\s*file\.dtd\s*<', html_diff))
        # 2 entities with 2 rows each
        eq_(html_diff.count('<tr class="line-removed">'), 4)
        ok_(re.findall('>\s*key1\s*<', html_diff))
        ok_(re.findall('>\s*Hello\s*<', html_diff))
        ok_(re.findall('>\s*key2\s*<', html_diff))
        ok_(re.findall('>\s*Cruel\s*<', html_diff))

    def test_remove_file_no_parser(self):
        """Change by removing a file, without parser"""
        ui = self._ui()

        hgcommands.init(ui, self.repo)
        hgrepo = repository(ui, self.repo)
        (open(hgrepo.pathto('file.txt'), 'w')
             .write('line 1\nline 2\n'))

        hgcommands.addremove(ui, hgrepo)
        hgcommands.commit(ui, hgrepo,
                  user="Jane Doe <jdoe@foo.tld>",
                  message="initial commit")
        rev0 = hgrepo[0].hex()
        hgcommands.remove(ui, hgrepo, 'path:file.txt')
        hgcommands.commit(ui, hgrepo,
                  user="Jane Doe <jdoe@foo.tld>",
                  message="Second commit")
        rev1 = hgrepo[1].hex()

        repo_url = 'http://localhost:8001/%s/' % self.repo_name
        Repository.objects.create(
          name=self.repo_name,
          url=repo_url
        )

        url = reverse('shipping.views.diff_app')
        response = self.client.get(url, {
          'repo': self.repo_name,
          'from': rev0,
          'to': rev1
        })
        eq_(response.status_code, 200)
        html_diff = response.content.split('Changed files:')[1]
        ok_(re.findall('>\s*file\.txt\s*<', html_diff))
        # 1 removed file
        eq_(html_diff.count('<div class="diff file-removed">'), 1)
        # also, expect a link to the old revision of the file
        change_ref = 'href="%sfile/%s/file.txt"' % (repo_url, rev0)
        ok_(change_ref in html_diff)
        ok_(not re.findall('>\s*line 1\s*<', html_diff))
        ok_(not re.findall('>\s*line 2\s*<', html_diff))

    def test_file_only_renamed(self):
        """Change by doing a rename without any content editing"""
        ui = self._ui()
        hgcommands.init(ui, self.repo)
        hgrepo = repository(ui, self.repo)
        (open(hgrepo.pathto('file.dtd'), 'w')
             .write('''
             <!ENTITY key1 "Hello">
             <!ENTITY key2 "Cruel">
             '''))
        hgcommands.addremove(ui, hgrepo)
        hgcommands.commit(ui, hgrepo,
                  user="Jane Doe <jdoe@foo.tld>",
                  message="initial commit")
        rev0 = hgrepo[0].hex()

        hgcommands.rename(ui, hgrepo,
                          hgrepo.pathto('file.dtd'),
                          hgrepo.pathto('newnamefile.dtd'))
        hgcommands.commit(ui, hgrepo,
                  user="Jane Doe <jdoe@foo.tld>",
                  message="Second commit")
        rev1 = hgrepo[1].hex()

        Repository.objects.create(
          name=self.repo_name,
          url='http://localhost:8001/%s/' % self.repo_name
        )

        url = reverse('shipping.views.diff_app')
        response = self.client.get(url, {
          'repo': self.repo_name,
          'from': rev0,
          'to': rev1
        })
        eq_(response.status_code, 200)
        html_diff = response.content.split('Changed files:')[1]
        ok_('renamed from file.dtd' in re.sub('<.*?>', '', html_diff))
        ok_(re.findall('>\s*newnamefile\.dtd\s*<', html_diff))
        ok_(not re.findall('>\s*Hello\s*<', html_diff))

    def test_file_only_renamed_no_parser(self):
        """Change by doing a rename of a file without parser"""
        ui = self._ui()
        hgcommands.init(ui, self.repo)
        hgrepo = repository(ui, self.repo)
        (open(hgrepo.pathto('file.txt'), 'w')
             .write('line 1\nline 2\n'))
        hgcommands.addremove(ui, hgrepo)
        hgcommands.commit(ui, hgrepo,
                  user="Jane Doe <jdoe@foo.tld>",
                  message="initial commit")
        rev0 = hgrepo[0].hex()

        hgcommands.rename(ui, hgrepo,
                          hgrepo.pathto('file.txt'),
                          hgrepo.pathto('newnamefile.txt'))
        hgcommands.commit(ui, hgrepo,
                  user="Jane Doe <jdoe@foo.tld>",
                  message="Second commit")
        rev1 = hgrepo[1].hex()

        Repository.objects.create(
          name=self.repo_name,
          url='http://localhost:8001/%s/' % self.repo_name
        )

        url = reverse('shipping.views.diff_app')
        response = self.client.get(url, {
          'repo': self.repo_name,
          'from': rev0,
          'to': rev1
        })
        eq_(response.status_code, 200)
        html_diff = response.content.split('Changed files:')[1]
        ok_('renamed from file.txt' in re.sub('<.*?>', '', html_diff))
        ok_(re.findall('>\s*newnamefile\.txt\s*<', html_diff))
        ok_(not re.findall('>\s*line 1\s*<', html_diff))

    def test_file_renamed_and_edited(self):
        """Change by doing a rename with content editing"""
        ui = self._ui()
        hgcommands.init(ui, self.repo)
        hgrepo = repository(ui, self.repo)
        (open(hgrepo.pathto('file.dtd'), 'w')
             .write('''
             <!ENTITY key1 "Hello">
             <!ENTITY key2 "Cruel">
             '''))
        hgcommands.addremove(ui, hgrepo)
        hgcommands.commit(ui, hgrepo,
                  user="Jane Doe <jdoe@foo.tld>",
                  message="initial commit")
        rev0 = hgrepo[0].hex()

        hgcommands.rename(ui, hgrepo,
                          hgrepo.pathto('file.dtd'),
                          hgrepo.pathto('newnamefile.dtd'))
        (open(hgrepo.pathto('newnamefile.dtd'), 'w')
             .write('''
             <!ENTITY key1 "Hello">
             <!ENTITY key2 "Cruel">
             <!ENTITY key3 "World">
             '''))
        hgcommands.commit(ui, hgrepo,
                  user="Jane Doe <jdoe@foo.tld>",
                  message="Second commit")
        rev1 = hgrepo[1].hex()

        Repository.objects.create(
          name=self.repo_name,
          url='http://localhost:8001/%s/' % self.repo_name
        )

        url = reverse('shipping.views.diff_app')
        response = self.client.get(url, {
          'repo': self.repo_name,
          'from': rev0,
          'to': rev1
        })
        eq_(response.status_code, 200)
        html_diff = response.content.split('Changed files:')[1]
        ok_('renamed from file.dtd' in re.sub('<.*?>', '', html_diff))
        ok_(re.findall('>\s*newnamefile\.dtd\s*<', html_diff))
        ok_(not re.findall('>\s*Hello\s*<', html_diff))
        ok_(not re.findall('>\s*Cruel\s*<', html_diff))
        ok_(re.findall('>\s*World\s*<', html_diff))

    def test_file_renamed_and_edited_broken(self):
        """Change by doing a rename with bad content editing"""
        ui = self._ui()
        hgcommands.init(ui, self.repo)
        hgrepo = repository(ui, self.repo)
        (open(hgrepo.pathto('file.dtd'), 'w')
             .write('''
             <!ENTITY key1 "Hello">
             <!ENTITY key2 "Cruel">
             '''))
        hgcommands.addremove(ui, hgrepo)
        hgcommands.commit(ui, hgrepo,
                  user="Jane Doe <jdoe@foo.tld>",
                  message="initial commit")
        rev0 = hgrepo[0].hex()

        hgcommands.rename(ui, hgrepo,
                          hgrepo.pathto('file.dtd'),
                          hgrepo.pathto('newnamefile.dtd'))
        (codecs.open(hgrepo.pathto('newnamefile.dtd'), 'w', 'latin1')
             .write(u'''
             <!ENTITY key1 "Hell\xe2">
             <!ENTITY key2 "Cruel">
             <!ENTITY key3 "W\ex3rld">
             '''))
        hgcommands.commit(ui, hgrepo,
                  user="Jane Doe <jdoe@foo.tld>",
                  message="Second commit")
        rev1 = hgrepo[1].hex()

        Repository.objects.create(
          name=self.repo_name,
          url='http://localhost:8001/%s/' % self.repo_name
        )

        url = reverse('shipping.views.diff_app')
        response = self.client.get(url, {
          'repo': self.repo_name,
          'from': rev0,
          'to': rev1
        })
        eq_(response.status_code, 200)
        html_diff = (response.content
                     .split('Changed files:')[1]
                     .split('page_footer')[0])
        html_diff = unicode(html_diff, 'utf-8')
        ok_(re.findall('>\s*newnamefile\.dtd\s*<', html_diff))
        ok_('Cannot parse file' in html_diff)

    def test_file_renamed_and_edited_original_broken(self):
        """Change by doing a rename on a previously broken file"""
        ui = self._ui()
        hgcommands.init(ui, self.repo)

        hgrepo = repository(ui, self.repo)
        (codecs.open(hgrepo.pathto('file.dtd'), 'w', 'latin1')
             .write(u'''
             <!ENTITY key1 "Hell\xe3">
             <!ENTITY key2 "Cruel">
             '''))
        hgcommands.addremove(ui, hgrepo)
        hgcommands.commit(ui, hgrepo,
                  user="Jane Doe <jdoe@foo.tld>",
                  message="initial commit")
        rev0 = hgrepo[0].hex()

        hgcommands.rename(ui, hgrepo,
                          hgrepo.pathto('file.dtd'),
                          hgrepo.pathto('newnamefile.dtd'))
        (open(hgrepo.pathto('newnamefile.dtd'), 'w')
             .write('''
             <!ENTITY key1 "Hello">
             <!ENTITY key2 "World">
             '''))
        hgcommands.commit(ui, hgrepo,
                  user="Jane Doe <jdoe@foo.tld>",
                  message="Second commit")
        rev1 = hgrepo[1].hex()

        Repository.objects.create(
          name=self.repo_name,
          url='http://localhost:8001/%s/' % self.repo_name
        )

        url = reverse('shipping.views.diff_app')
        response = self.client.get(url, {
          'repo': self.repo_name,
          'from': rev0,
          'to': rev1
        })
        eq_(response.status_code, 200)
        html_diff = (response.content
                     .split('Changed files:')[1]
                     .split('page_footer')[0])
        html_diff = unicode(html_diff, 'utf-8')
        ok_(re.findall('>\s*newnamefile\.dtd\s*<', html_diff))
        ok_('Cannot parse file' in html_diff)
        eq_(html_diff.count('Cannot parse file'), 1)
        ok_('renamed from file.dtd' in re.sub('<.*?>', '', html_diff))

    def test_file_copied_and_edited_original_broken(self):
        """Change by copying a broken file"""
        ui = self._ui()
        hgcommands.init(ui, self.repo)

        hgrepo = repository(ui, self.repo)
        (codecs.open(hgrepo.pathto('file.dtd'), 'w', 'latin1')
             .write(u'''
             <!ENTITY key1 "Hell\xe3">
             <!ENTITY key2 "Cruel">
             '''))
        hgcommands.addremove(ui, hgrepo)
        hgcommands.commit(ui, hgrepo,
                  user="Jane Doe <jdoe@foo.tld>",
                  message="initial commit")
        rev0 = hgrepo[0].hex()

        hgcommands.copy(ui, hgrepo,
                        hgrepo.pathto('file.dtd'),
                        hgrepo.pathto('newnamefile.dtd'))
        (open(hgrepo.pathto('newnamefile.dtd'), 'w')
             .write('''
             <!ENTITY key1 "Hello">
             <!ENTITY key2 "World">
             '''))
        hgcommands.commit(ui, hgrepo,
                  user="Jane Doe <jdoe@foo.tld>",
                  message="Second commit")
        rev1 = hgrepo[1].hex()

        Repository.objects.create(
          name=self.repo_name,
          url='http://localhost:8001/%s/' % self.repo_name
        )

        url = reverse('shipping.views.diff_app')
        response = self.client.get(url, {
          'repo': self.repo_name,
          'from': rev0,
          'to': rev1
        })
        eq_(response.status_code, 200)
        html_diff = (response.content
                     .split('Changed files:')[1]
                     .split('page_footer')[0])
        html_diff = unicode(html_diff, 'utf-8')
        ok_(re.findall('>\s*newnamefile\.dtd\s*<', html_diff))
        ok_('Cannot parse file' in html_diff)
        eq_(html_diff.count('Cannot parse file'), 1)

    def test_error_handling(self):
        """Test various bad request parameters to the diff_app
        and assure that it responds with the right error codes."""
        ui = self._ui()
        hgcommands.init(ui, self.repo)

        url = reverse('shipping.views.diff_app')
        response = self.client.get(url, {})
        eq_(response.status_code, 400)
        response = self.client.get(url, {'repo': 'junk'})
        eq_(response.status_code, 404)

        hgrepo = repository(ui, self.repo)
        (open(hgrepo.pathto('file.dtd'), 'w')
             .write('''
             <!ENTITY key1 "Hello">
             <!ENTITY key2 "Cruel">
             '''))
        hgcommands.addremove(ui, hgrepo)
        hgcommands.commit(ui, hgrepo,
                  user="Jane Doe <jdoe@foo.tld>",
                  message="initial commit")
        rev0 = hgrepo[0].hex()

        Repository.objects.create(
          name=self.repo_name,
          url='http://localhost:8001/%s/' % self.repo_name
        )

        # missing 'from' and 'to'
        response = self.client.get(url, {'repo': self.repo_name})
        eq_(response.status_code, 400)

        # missing 'to'
        response = self.client.get(url, {
          'repo': self.repo_name,
          'from': rev0
        })
        eq_(response.status_code, 400)

    def test_file_only_copied(self):
        """Change by copying a file with no content editing"""
        ui = self._ui()
        hgcommands.init(ui, self.repo)

        hgrepo = repository(ui, self.repo)
        (open(hgrepo.pathto('file.dtd'), 'w')
             .write('''
             <!ENTITY key1 "Hello">
             <!ENTITY key2 "Cruel">
             '''))
        hgcommands.addremove(ui, hgrepo)
        hgcommands.commit(ui, hgrepo,
                  user="Jane Doe <jdoe@foo.tld>",
                  message="initial commit")
        rev0 = hgrepo[0].hex()
        hgcommands.copy(ui, hgrepo,
                          hgrepo.pathto('file.dtd'),
                          hgrepo.pathto('newnamefile.dtd'))
        hgcommands.commit(ui, hgrepo,
                  user="Jane Doe <jdoe@foo.tld>",
                  message="Second commit")
        rev1 = hgrepo[1].hex()

        Repository.objects.create(
          name=self.repo_name,
          url='http://localhost:8001/%s/' % self.repo_name
        )

        url = reverse('shipping.views.diff_app')
        response = self.client.get(url, {
          'repo': self.repo_name,
          'from': rev0,
          'to': rev1
        })
        eq_(response.status_code, 200)
        html_diff = response.content.split('Changed files:')[1]
        ok_('copied from file.dtd' in re.sub('<.*?>', '', html_diff))
        ok_(re.findall('>\s*newnamefile\.dtd\s*<', html_diff))
        ok_(not re.findall('>\s*Hello\s*<', html_diff))
        ok_(not re.findall('>\s*Cruel\s*<', html_diff))

    def test_file_only_copied_no_parser(self):
        """Change by copying a file without parser"""
        ui = self._ui()
        hgcommands.init(ui, self.repo)

        hgrepo = repository(ui, self.repo)
        (open(hgrepo.pathto('file.txt'), 'w')
             .write('line 1\nline 2\n'))
        hgcommands.addremove(ui, hgrepo)
        hgcommands.commit(ui, hgrepo,
                  user="Jane Doe <jdoe@foo.tld>",
                  message="initial commit")
        rev0 = hgrepo[0].hex()
        hgcommands.copy(ui, hgrepo,
                          hgrepo.pathto('file.txt'),
                          hgrepo.pathto('newnamefile.txt'))
        hgcommands.commit(ui, hgrepo,
                  user="Jane Doe <jdoe@foo.tld>",
                  message="Second commit")
        rev1 = hgrepo[1].hex()

        Repository.objects.create(
          name=self.repo_name,
          url='http://localhost:8001/%s/' % self.repo_name
        )

        url = reverse('shipping.views.diff_app')
        response = self.client.get(url, {
          'repo': self.repo_name,
          'from': rev0,
          'to': rev1
        })
        eq_(response.status_code, 200)
        html_diff = response.content.split('Changed files:')[1]
        ok_('copied from file.txt' in re.sub('<.*?>', '', html_diff))
        ok_(re.findall('>\s*newnamefile\.txt\s*<', html_diff))
        ok_(not re.findall('>\s*line 1\s*<', html_diff))
        ok_(not re.findall('>\s*line 2\s*<', html_diff))

    def test_file_copied_and_edited(self):
        """Change by copying a file and then content editing"""
        ui = self._ui()
        hgcommands.init(ui, self.repo)
        hgrepo = repository(ui, self.repo)
        (open(hgrepo.pathto('file.dtd'), 'w')
             .write('''
             <!ENTITY key1 "Hello">
             <!ENTITY key2 "Cruel">
             '''))
        hgcommands.addremove(ui, hgrepo)
        hgcommands.commit(ui, hgrepo,
                  user="Jane Doe <jdoe@foo.tld>",
                  message="initial commit")
        rev0 = hgrepo[0].hex()
        hgcommands.copy(ui, hgrepo,
                          hgrepo.pathto('file.dtd'),
                          hgrepo.pathto('newnamefile.dtd'))
        (open(hgrepo.pathto('newnamefile.dtd'), 'w')
             .write('''
             <!ENTITY key1 "Hello">
             <!ENTITY key3 "World">
             '''))

        hgcommands.commit(ui, hgrepo,
                  user="Jane Doe <jdoe@foo.tld>",
                  message="Second commit")
        rev1 = hgrepo[1].hex()

        Repository.objects.create(
          name=self.repo_name,
          url='http://localhost:8001/%s/' % self.repo_name
        )

        url = reverse('shipping.views.diff_app')
        response = self.client.get(url, {
          'repo': self.repo_name,
          'from': rev0,
          'to': rev1
        })
        eq_(response.status_code, 200)
        html_diff = response.content.split('Changed files:')[1]
        ok_('copied from file.dtd' in re.sub('<.*?>', '', html_diff))
        ok_(re.findall('>\s*newnamefile\.dtd\s*<', html_diff))
        ok_(not re.findall('>\s*Hello\s*<', html_diff))
        ok_(re.findall('>\s*Cruel\s*<', html_diff))
        ok_(re.findall('>\s*World\s*<', html_diff))

    def test_diff_base_against_clone(self):
        """Test that the right error is raised on trying to do a diff across
        a different divergant clone"""
        ui = self._ui()
        orig = os.path.join(settings.REPOSITORY_BASE, 'orig')
        clone = os.path.join(settings.REPOSITORY_BASE, 'clone')
        hgcommands.init(ui, orig)
        hgorig = repository(ui, orig)
        (open(hgorig.pathto('file.dtd'), 'w')
         .write('''
          <!ENTITY old "content we will delete">
          <!ENTITY mod "this has stuff to keep and delete">
        '''))
        hgcommands.addremove(ui, hgorig)
        hgcommands.commit(ui, hgorig,
                          user="Jane Doe <jdoe@foo.tld",
                          message="initial commit")
        assert len(hgorig) == 1  # 1 commit

        # set up a second repo called 'clone'
        hgcommands.clone(ui, orig, clone)
        hgclone = repository(ui, clone)

        # new commit on base
        (open(hgorig.pathto('file.dtd'), 'w')
         .write('''
         <!ENTITY mod "this has stuff to keep and add">
         <!ENTITY new "this has stuff that is new">
         '''))
        hgcommands.commit(ui, hgorig,
                          user="Jane Doe <jdoe@foo.tld",
                          message="second commit on base")
        assert len(hgorig) == 2  # 2 commits
        rev_from = hgorig[1].hex()

        # different commit on clone
        (open(hgclone.pathto('file.dtd'), 'w')
         .write('''
         <!ENTITY mod "this has stuff to keep and change">
         <!ENTITY new_in_clone "this has stuff that is different from base">
         '''))
        hgcommands.commit(ui, hgclone,
                          user="John Doe <jodo@foo.tld",
                          message="a different commit on clone")
        rev_to = hgclone[1].hex()

        Repository.objects.create(
          name='orig',
          url='http://localhost:8001/orig/'
        )
        Repository.objects.create(
          name='clone',
          url='http://localhost:8001/clone/'
        )

        url = reverse('shipping.views.diff_app')
        # right now, we can't diff between repos, this might change!
        self.assertRaises(RepoError, self.client.get,
                          url, {'repo': 'clone',
                                'from': rev_from[:12],
                                'to': rev_to[:12]})

    def test_binary_file_edited(self):
        """Modify a binary file"""
        ui = self._ui()
        hgcommands.init(ui, self.repo)
        hgrepo = repository(ui, self.repo)
        (open(hgrepo.pathto('file.png'), 'wb')
             .write(base64.b64decode(
                 'iVBORw0KGgoAAAANSUhEUgAAAAEAAAABAQAAAAA3bvkkAAAACklE'
                 'QVR4nGNoAAAAggCBd81ytgAAAABJRU5ErkJggg=='
                 )))

        hgcommands.addremove(ui, hgrepo)
        hgcommands.commit(ui, hgrepo,
                  user="Jane Doe <jdoe@foo.tld>",
                  message="initial commit")
        rev0 = hgrepo[0].hex()
        # a bit unfair of a change but works for the tests
        (open(hgrepo.pathto('file.png'), 'wb')
             .write(base64.b64decode(
                 'iVBORw0KGgoAAAANSUhEUgAAAAEAAAABAQAAAAA3bvkkAAAACklE'
                 'QVR4nGNgAAAAAgABSK+kcQAAAABJRU5ErkJggg=='
                 )))

        hgcommands.commit(ui, hgrepo,
                  user="Jane Doe <jdoe@foo.tld>",
                  message="Second commit")
        rev1 = hgrepo[1].hex()

        repo_url = 'http://localhost:8001/' + self.repo_name + '/'
        Repository.objects.create(
          name=self.repo_name,
          url=repo_url
        )

        url = reverse('shipping.views.diff_app')
        response = self.client.get(url, {
          'repo': self.repo_name,
          'from': rev0,
          'to': rev1
        })
        eq_(response.status_code, 200)
        html_diff = response.content.split('Changed files:')[1]
        ok_('Cannot parse file' in html_diff)
        # also, expect a link to this file
        change_ref = 'href="%sfile/%s/file.png"' % (repo_url, rev1)
        ok_(change_ref in html_diff)

    def test_broken_encoding_file_add(self):
        """Change by editing an already broken file"""
        ui = self._ui()
        hgcommands.init(ui, self.repo)
        hgrepo = repository(ui, self.repo)

        # do this to trigger an exception on Mozilla.Parser.readContents
        _content = u'<!ENTITY key1 "Hell\xe3">\n'
        (codecs.open(hgrepo.pathto('file.dtd'), 'w', 'latin1')
          .write(_content))

        hgcommands.addremove(ui, hgrepo)
        hgcommands.commit(ui, hgrepo,
                  user="Jane Doe <jdoe@foo.tld>",
                  message="initial commit")
        rev0 = hgrepo[0].hex()

        (open(hgrepo.pathto('file.dtd'), 'w')
             .write(u'<!ENTITY key1 "Hello">\n'))

        hgcommands.commit(ui, hgrepo,
                  user="Jane Doe <jdoe@foo.tld>",
                  message="Second commit")
        rev1 = hgrepo[1].hex()

        repo_url = 'http://localhost:8001/' + self.repo_name + '/'
        Repository.objects.create(
          name=self.repo_name,
          url=repo_url
        )

        url = reverse('shipping.views.diff_app')
        response = self.client.get(url, {
          'repo': self.repo_name,
          'from': rev0,
          'to': rev1
        })
        eq_(response.status_code, 200)
        html_diff = response.content.split('Changed files:')[1]
        ok_('Cannot parse file' in html_diff)
        # also, expect a link to this file
        change_url = repo_url + 'file/%s/file.dtd' % rev1
        ok_('href="%s"' % change_url in html_diff)

    def test_file_edited_broken_encoding(self):
        """Change by editing a good with a broken edit"""
        ui = self._ui()
        hgcommands.init(ui, self.repo)
        hgrepo = repository(ui, self.repo)

        (open(hgrepo.pathto('file.dtd'), 'w')
             .write(u'<!ENTITY key1 "Hello">\n'))

        hgcommands.addremove(ui, hgrepo)
        hgcommands.commit(ui, hgrepo,
                  user="Jane Doe <jdoe@foo.tld>",
                  message="initial commit")
        rev0 = hgrepo[0].hex()

        # do this to trigger an exception on Mozilla.Parser.readContents
        _content = u'<!ENTITY key1 "Hell\xe3">\n'
        (codecs.open(hgrepo.pathto('file.dtd'), 'w', 'latin1')
          .write(_content))

        hgcommands.commit(ui, hgrepo,
                  user="Jane Doe <jdoe@foo.tld>",
                  message="Second commit")
        rev1 = hgrepo[1].hex()

        repo_url = 'http://localhost:8001/' + self.repo_name + '/'
        Repository.objects.create(
          name=self.repo_name,
          url=repo_url
        )

        url = reverse('shipping.views.diff_app')
        response = self.client.get(url, {
          'repo': self.repo_name,
          'from': rev0,
          'to': rev1
        })
        eq_(response.status_code, 200)
        html_diff = response.content.split('Changed files:')[1]
        ok_('Cannot parse file' in html_diff)
        # also, expect a link to this file
        change_url = repo_url + 'file/%s/file.dtd' % rev1
        ok_('href="%s"' % change_url in html_diff)


class ShippingTestCase(ShippingTestCaseBase):

    def test_basic_render_index_page(self):
        """render the shipping index page"""
        url = reverse('shipping.views.index')
        response = self.client.get(url)
        eq_(response.status_code, 200)
        self.assert_all_embeds(response.content)

    def test_basic_render_app_changes(self):
        """render shipping.views.app.changes"""
        url = reverse('shipping.views.app.changes',
                      args=['junk'])
        response = self.client.get(url)
        eq_(response.status_code, 404)

        appver, milestone = self._create_appver_milestone()
        url = reverse('shipping.views.app.changes',
                      args=[appver.code])
        response = self.client.get(url)
        eq_(response.status_code, 200)
        self.assert_all_embeds(response.content)
        ok_('<title>Locale changes for %s' % appver in response.content)
        ok_('<h1>Locale changes for %s' % appver in response.content)

    def test_basic_render_confirm_drill_mstone(self):
        """render shipping.views.confirm_drill_mstone"""
        url = reverse('shipping.views.confirm_drill_mstone')
        response = self.client.get(url)
        eq_(response.status_code, 404)
        appver, milestone = self._create_appver_milestone()
        response = self.client.get(url, {'ms': milestone.code})
        eq_(response.status_code, 302) # not permission to view

        admin = User.objects.create_user(
          username='admin',
          email='admin@mozilla.com',
          password='secret',
        )
        admin.user_permissions.add(
          Permission.objects.get(codename='can_ship')
        )
        assert self.client.login(username='admin', password='secret')
        response = self.client.get(url, {'ms': 'junk'})
        eq_(response.status_code, 404)

        response = self.client.get(url, {'ms': milestone.code})
        eq_(response.status_code, 302)

        milestone.status = 1
        milestone.save()
        response = self.client.get(url, {'ms': milestone.code})
        eq_(response.status_code, 200)

        self.assert_all_embeds(response.content)
        ok_('<title>Shipping %s' % milestone in response.content)
        ok_('<h1>Shipping %s' % milestone in response.content)

    def test_basic_render_confirm_ship_mstone(self):
        """render shipping.views.confirm_ship_mstone"""
        url = reverse('shipping.views.confirm_ship_mstone')
        response = self.client.get(url)
        eq_(response.status_code, 404)
        appver, milestone = self._create_appver_milestone()
        response = self.client.get(url, {'ms': milestone.code})
        eq_(response.status_code, 302) # not permission to view

        # Note how confirm doesn't require the 'can_ship' permission even though
        # the POST to actually ship does require the permission. The reason
        # for this is because the confirmation page has been used to summorize
        # what can be shipped and this URL is shared with people outside this
        # permission.
        # In fact, you don't even need to be logged in.

        response = self.client.get(url, {'ms': 'junk'})
        eq_(response.status_code, 404)

        response = self.client.get(url, {'ms': milestone.code})
        eq_(response.status_code, 302)

        milestone.status = 1
        milestone.save()
        response = self.client.get(url, {'ms': milestone.code})
        eq_(response.status_code, 200)

        self.assert_all_embeds(response.content)
        ok_('<title>Shipping %s' % milestone in response.content)
        ok_('<h1>Shipping %s' % milestone in response.content)

    def test_dashboard_bad_urls(self):
        """test that bad GET parameters raise 404 errors not 500s"""
        url = reverse('shipping.views.dashboard')
        # Fail
        response = self.client.get(url, dict(av="junk"))
        eq_(response.status_code, 404)

        # to succeed we need sample fixtures
        appver, milestone = self._create_appver_milestone()

        # Succeed
        response = self.client.get(url, dict(av=appver.code))
        eq_(response.status_code, 200)

    def test_l10n_changesets_bad_urls(self):
        """test that bad GET parameters raise 404 errors not 500s"""
        url = reverse('shipping.views.status.l10n_changesets')
        # Fail
        response = self.client.get(url, dict(ms=""))
        eq_(response.status_code, 404)
        response = self.client.get(url, dict(av=""))
        eq_(response.status_code, 404)

        response = self.client.get(url, dict(ms="junk"))
        eq_(response.status_code, 404)
        response = self.client.get(url, dict(av="junk"))
        eq_(response.status_code, 404)

        # to succeed we need sample fixtures
        appver, milestone = self._create_appver_milestone()
        response = self.client.get(url, dict(ms=milestone.code))
        eq_(response.status_code, 200)
        response = self.client.get(url, dict(av=appver.code))
        eq_(response.status_code, 200)

    def test_shipped_locales_bad_urls(self):
        """test that bad GET parameters raise 404 errors not 500s"""
        url = reverse('shipping.views.status.shipped_locales')
        # Fail
        response = self.client.get(url, dict(ms=""))
        eq_(response.status_code, 404)
        response = self.client.get(url, dict(av=""))
        eq_(response.status_code, 404)

        response = self.client.get(url, dict(ms="junk"))
        eq_(response.status_code, 404)
        response = self.client.get(url, dict(av="junk"))
        eq_(response.status_code, 404)

        # to succeed we need sample fixtures
        appver, milestone = self._create_appver_milestone()
        response = self.client.get(url, dict(ms=milestone.code))
        eq_(response.status_code, 200)
        response = self.client.get(url, dict(av=appver.code))
        eq_(response.status_code, 200)

    def test_confirm_ship_mstone_bad_urls(self):
        """test that bad GET parameters raise 404 errors not 500s"""
        url = reverse('shipping.views.confirm_ship_mstone')

        admin = User.objects.create_user(
          username='admin',
          email='admin@mozilla.com',
          password='secret',
        )
        admin.user_permissions.add(
          Permission.objects.get(codename='can_ship')
        )
        assert self.client.login(username='admin', password='secret')

        # Fail
        response = self.client.get(url, dict(ms="junk"))
        eq_(response.status_code, 404)

        # Succeed
        __, milestone = self._create_appver_milestone()
        milestone.status = 1
        milestone.save()
        response = self.client.get(url, dict(ms=milestone.code))
        eq_(response.status_code, 200)

    def test_ship_mstone_bad_urls(self):
        """test that bad GET parameters raise 404 errors not 500s"""
        url = reverse('shipping.views.ship_mstone')
        # Fail
        response = self.client.get(url, dict(ms="junk"))
        eq_(response.status_code, 405)
        response = self.client.post(url, dict(ms="junk"))
        # redirects because we're not logged and don't have the permission
        eq_(response.status_code, 302)

        milestone_content_type, __ = ContentType.objects.get_or_create(
          name='milestone',
        )
        perm, __ = Permission.objects.get_or_create(
          name='Can ship a Milestone',
          content_type=milestone_content_type,
          codename='can_ship'
        )
        admin = User.objects.create(
          username='admin',
        )
        admin.set_password('secret')
        admin.user_permissions.add(perm)
        admin.save()
        assert self.client.login(username='admin', password='secret')

        __, milestone = self._create_appver_milestone()
        response = self.client.post(url, dict(ms="junk"))
        eq_(response.status_code, 404)

        milestone.status = Milestone.OPEN
        milestone.save()
        response = self.client.post(url, dict(ms=milestone.code))
        eq_(response.status_code, 302)

        milestone = Milestone.objects.get(code=milestone.code)
        eq_(milestone.status, 2)

    def test_milestones_static_files(self):
        """render the milestones page and check all static files"""
        url = reverse('shipping.views.milestones')
        response = self.client.get(url)
        eq_(response.status_code, 200)
        self.assert_all_embeds(response.content)

    def test_about_milestone_static_files(self):
        """render the about milestone page and check all static files"""
        url = reverse('shipping.views.milestone.about',
                      args=['junk'])
        response = self.client.get(url)
        eq_(response.status_code, 404)

        __, milestone = self._create_appver_milestone()
        url = reverse('shipping.views.milestone.about',
                      args=[milestone.code])
        response = self.client.get(url)
        eq_(response.status_code, 200)
        self.assert_all_embeds(response.content)

    def test_legacy_redirect_about_milestone(self):
        """calling the dashboard with a 'ms' parameter (which is or is not a
        valid Milestone) should redirect to the about milestone page instead.
        """
        url = reverse('shipping.views.dashboard')
        response = self.client.get(url, {'ms': 'anything'})
        eq_(response.status_code, 302)
        url = reverse('shipping.views.milestone.about',
                      args=['anything'])
        eq_(urlparse(response['location']).path, url)

    def test_status_json_basic(self):
        url = reverse('shipping.views.status.status_json')
        response = self.client.get(url)
        eq_(response.status_code, 200)
        struct = json.loads(response.content)
        eq_(struct['items'], [])

        appver, milestone = self._create_appver_milestone()
        locale, __ = Locale.objects.get_or_create(
          code='en-US',
          name='English',
        )
        run = Run.objects.create(
          tree=appver.tree,
          locale=locale,
        )
        assert Run.objects.all()
        run.activate()
        assert Run.objects.filter(active__isnull=False)
        response = self.client.get(url)
        struct = json.loads(response.content)
        ok_(struct['items'])

    def test_status_json_by_treeless_appversion(self):
        url = reverse('shipping.views.status.status_json')
        appver, milestone = self._create_appver_milestone()
        appver.tree = None
        appver.save()
        response = self.client.get(url, {'av': appver.code})

        eq_(response.status_code, 200)
        struct = json.loads(response.content)
        eq_(struct['items'], [])

    def test_status_json_multiple_locales_multiple_trees(self):
        url = reverse('shipping.views.status.status_json')

        appver, milestone = self._create_appver_milestone()
        locale_en, __ = Locale.objects.get_or_create(
          code='en-US',
          name='English',
        )
        locale_ro, __ = Locale.objects.get_or_create(
          code='ro',
          name='Romanian',
        )
        locale_ta, __ = Locale.objects.get_or_create(
          code='ta',
          name='Tamil',
        )

        # 4 trees
        tree, = Tree.objects.all()
        tree2 = Tree.objects.create(
          code='fy',
          l10n=tree.l10n,
        )
        tree3 = Tree.objects.create(
          code='fz',
          l10n=tree.l10n,
        )
        # this tree won't correspond to a AppVersion
        tree4 = Tree.objects.create(
          code='tree-loner',
          l10n=tree.l10n,
        )
        assert Tree.objects.count() == 4

        # 4 appversions
        appver2 = AppVersion.objects.create(
          app=appver.app,
          code='FY1',
          tree=tree2
        )
        appver3 = AppVersion.objects.create(
          app=appver.app,
          code='FZ1',
          tree=tree3
        )
        appver4 = AppVersion.objects.create(
          app=appver.app,
          code='F-LONER',
        )

        assert AppVersion.objects.count() == 4

        data = {}  # All!
        response = self.client.get(url, data)
        struct = json.loads(response.content)
        appver4trees = [x for x in struct['items'] if x['type'] == 'AppVer4Tree']

        trees = [x['label'] for x in appver4trees]
        # note that trees without an appversion isn't returned
        eq_(trees, [tree.code, tree2.code, tree3.code])
        appversions = [x['appversion'] for x in appver4trees]
        # note that appversion without an appversion isn't returned
        eq_(appversions, [appver.code, appver2.code, appver3.code])

        # query a specific set of trees
        data = {'tree': [tree2.code, tree3.code]}
        response = self.client.get(url, data)
        struct = json.loads(response.content)
        appver4trees = [x for x in struct['items'] if x['type'] == 'AppVer4Tree']
        trees = [x['label'] for x in appver4trees]
        eq_(trees, [tree.code, tree2.code, tree3.code])

        # query a specific set of trees, one which isn't implemented by any appversion
        data = {'tree': [tree3.code, tree4.code]}
        response = self.client.get(url, data)
        struct = json.loads(response.content)
        appver4trees = [x for x in struct['items'] if x['type'] == 'AppVer4Tree']
        trees = [x['label'] for x in appver4trees]
        # tree4 is skipped because there's no appversion for that one
        assert not Run.objects.all()
        eq_(trees, [tree.code, tree2.code, tree3.code])

        # Now, let's add some Runs
        run = Run.objects.create(
          tree=tree,
          locale=locale_en,
        )
        run.activate()
        data = {}
        response = self.client.get(url, data)
        struct = json.loads(response.content)
        ok_(struct['items'])
        builds = [x for x in struct['items'] if x['type'] == 'Build']
        eq_(builds[0]['runid'], run.pk)

        data = {'tree': tree2.code}
        response = self.client.get(url, data)
        struct = json.loads(response.content)
        builds = [x for x in struct['items'] if x['type'] == 'Build']
        eq_(builds, [])

        data = {'tree': tree.code, 'locale': locale_ta.code}
        response = self.client.get(url, data)
        struct = json.loads(response.content)
        builds = [x for x in struct['items'] if x['type'] == 'Build']
        eq_(builds, [])

        data = {'tree': tree.code, 'locale': locale_en.code}
        response = self.client.get(url, data)
        struct = json.loads(response.content)
        builds = [x for x in struct['items'] if x['type'] == 'Build']
        eq_(builds[0]['runid'], run.pk)

        # doing data={'tree': tree2.code} excludes the run I have
        # but setting a AppVersion that points to the right tree should include it
        data = {'tree': tree2.code, 'av': appver.code}
        response = self.client.get(url, data)
        struct = json.loads(response.content)
        builds = [x for x in struct['items'] if x['type'] == 'Build']
        eq_(builds[0]['runid'], run.pk)

        # but if you specify a locale it gets filtered out
        data = {'av': appver.code, 'locale': locale_ta.code}
        response = self.client.get(url, data)
        struct = json.loads(response.content)
        builds = [x for x in struct['items'] if x['type'] == 'Build']
        eq_(builds, [])

        run.locale = locale_ta
        run.save()
        data = {'av': appver.code, 'locale': locale_ta.code}
        response = self.client.get(url, data)
        struct = json.loads(response.content)
        builds = [x for x in struct['items'] if x['type'] == 'Build']
        eq_(builds[0]['runid'], run.pk)

    def test_dashboard_locales_trees_av_query_generator(self):
        """the dashboard view takes request.GET parameters, massages them and
        turn them into a query string that gets passed to the JSON view later.
        """
        url = reverse('shipping.views.dashboard')
        response = self.client.get(url, {'locale': 'xxx'})
        eq_(response.status_code, 404)
        response = self.client.get(url, {'tree': 'xxx'})
        eq_(response.status_code, 404)
        response = self.client.get(url, {'av': 'xxx'})
        eq_(response.status_code, 404)


        def get_query(content):
            json_url = reverse('shipping.views.status.status_json')
            return re.findall('href="%s\?([^"]*)"' % json_url, content)[0]

        response = self.client.get(url)
        eq_(response.status_code, 200)
        eq_(get_query(response.content), '')

        Locale.objects.get_or_create(
          code='en-US',
          name='English',
        )

        response = self.client.get(url, {'locale': 'en-US'})
        eq_(response.status_code, 200)
        eq_(get_query(response.content), 'locale=en-US')

        response = self.client.get(url, {'locale': ['en-US', 'xxx']})
        eq_(response.status_code, 404)

        Locale.objects.get_or_create(
          code='ta',
          name='Tamil',
        )
        response = self.client.get(url, {'locale': ['en-US', 'ta']})
        eq_(response.status_code, 200)
        eq_(get_query(response.content), 'locale=en-US&locale=ta')

        appver, __ = self._create_appver_milestone()
        tree, = Tree.objects.all()
        response = self.client.get(url, {'tree': tree.code})
        eq_(response.status_code, 200)
        eq_(get_query(response.content), 'tree=%s' % tree.code)

        response = self.client.get(url, {'tree': [tree.code, 'xxx']})
        eq_(response.status_code, 404)

        tree2 = Tree.objects.create(
          code=tree.code + '2',
          l10n=tree.l10n
        )

        response = self.client.get(url, {'tree': [tree.code, tree2.code]})
        eq_(response.status_code, 200)
        eq_(get_query(response.content), 'tree=%s&tree=%s' % (tree.code, tree2.code))

        response = self.client.get(url, {'av': appver.code})
        eq_(response.status_code, 200)
        eq_(get_query(response.content), 'av=%s' % appver.code)

        # combine them all
        data = {
          'locale': ['en-US', 'ta'],
          'av': [appver.code],
          'tree': [tree2.code, tree.code]
        }
        response = self.client.get(url, data)
        eq_(response.status_code, 200)
        query = get_query(response.content)
        for key, values in data.items():
            for value in values:
                ok_('%s=%s' % (key, value) in query)

    def test_dashboard_with_wrong_args(self):
        """dashboard() view takes arguments 'locale' and 'tree' and if these
        aren't correct that view should raise a 404"""
        url = reverse('shipping.views.dashboard')
        response = self.client.get(url, {'locale': 'xxx'})
        eq_(response.status_code, 404)

        locale, __ = Locale.objects.get_or_create(
          code='en-US',
          name='English',
        )

        locale, __ = Locale.objects.get_or_create(
          code='jp',
          name='Japanese',
        )

        response = self.client.get(url, {'locale': ['en-US', 'xxx']})
        eq_(response.status_code, 404)

        response = self.client.get(url, {'locale': ['en-US', 'jp']})
        eq_(response.status_code, 200)

        # test the tree argument now
        response = self.client.get(url, {'tree': 'xxx'})
        eq_(response.status_code, 404)

        self._create_appver_milestone()
        assert Tree.objects.all().exists()
        tree, = Tree.objects.all()

        response = self.client.get(url, {'tree': ['xxx', tree.code]})
        eq_(response.status_code, 404)

        response = self.client.get(url, {'tree': [tree.code]})
        eq_(response.status_code, 200)



class ApiActionTest(TestCase):
    fixtures = ["test_repos.json", "test_pushes.json", "signoffs.json"]

    def test_count(self):
        """Test that we have the right amount of Signoffs and Actions"""
        eq_(Signoff.objects.count(), 5)
        eq_(Action.objects.count(), 8)

    def test_accepted(self):
        """Test for the german accepted signoff"""
        actions = signoff_actions(appversions={"code": "fx1.0"},
                                  locales={"code": "de"})
        actions = list(actions)
        eq_(len(actions), 1)
        so = Signoff.objects.get(action=actions[0][0])
        eq_(so.push.tip.shortrev, "l10n de 0002")
        eq_(so.locale.code, "de")
        eq_(so.action_set.count(), 2)

    def test_pending(self):
        """Test for the pending polish signoff"""
        actions = signoff_actions(appversions={"code": "fx1.0"},
                                  locales={"code": "pl"})
        actions = list(actions)
        eq_(len(actions), 1)
        so = Signoff.objects.get(action=actions[0][0])
        eq_(so.push.tip.shortrev, "l10n pl 0003")
        eq_(so.locale.code, "pl")
        eq_(so.action_set.count(), 1)

    def test_rejected(self):
        """Test for the rejected polish signoff"""
        actions = signoff_actions(appversions={"code": "fx1.0"},
                                  locales={"code": "fr"})
        actions = list(actions)
        eq_(len(actions), 1)
        eq_(actions[0][1], Action.REJECTED)
        so = Signoff.objects.get(action=actions[0][0])
        eq_(so.push.tip.shortrev, "l10n fr 0003")
        eq_(so.locale.code, "fr")
        eq_(so.action_set.count(), 2)

    def test_getlist(self):
        """Test that the list returns the right flags."""
        flags = flag_lists(appversions={"code": "fx1.0"})
        # note that the flags below are [1, 0] (and not [0, 1])
        # which means the ACCEPTED comes *before* PENDING
        eq_(flags, {("fx", "pl"): [Action.PENDING],
                     ("fx", "de"): [Action.ACCEPTED],
                     ("fx", "fr"): [Action.REJECTED],
                     ("fx", "da"): [Action.ACCEPTED, Action.PENDING]})


class SignOffTest(TestCase, EmbedsTestCaseMixin):
    fixtures = ["test_repos.json", "test_pushes.json", "signoffs.json"]

    def setUp(self):
        self.av = AppVersion.objects.get(code="fx1.0")

    def test_l10n_changesets(self):
        """Test that l10n-changesets is OK"""
        url = reverse('shipping.views.status.l10n_changesets')
        url += '?av=fx1.0'
        response = self.client.get(url)
        eq_(response.status_code, 200)
        eq_(response.content, """da l10n da 0003
de l10n de 0002
""")

    def test_shipped_locales(self):
        """Test that shipped-locales is OK"""
        url = reverse('shipping.views.status.shipped_locales')
        url += '?av=fx1.0'
        response = self.client.get(url)
        eq_(response.status_code, 200)
        eq_(response.content, """da
de
en-US
""")

    def test_status_json(self):
        """Test that the status json for the dashboard is OK"""
        url = reverse('shipping.views.status.status_json')
        response = self.client.get(url, {'av': 'fx1.0'})
        eq_(response.status_code, 200)
        data = json.loads(response.content)
        ok_('items' in data)
        items = data['items']
        eq_(len(items), 5)
        sos = {}
        avt = None
        for item in items:
            if item['type'] == 'SignOff':
                sos[item['label']] = item
            elif item['type'] == 'AppVer4Tree':
                avt = item
            else:
                eq_(item, None)
        eq_(avt['appversion'], 'fx1.0')
        eq_(avt['label'], 'fx')
        ok_('fx/da' in sos)
        so = sos['fx/da']
        eq_(so['signoff'], ['accepted', 'pending'])
        eq_(so['apploc'], 'fx::da')
        eq_(so['tree'], 'fx')
        ok_('fx/de' in sos)
        so = sos['fx/de']
        eq_(so['signoff'], ['accepted'])
        eq_(so['apploc'], 'fx::de')
        eq_(so['tree'], 'fx')
        ok_('fx/fr' in sos)
        so = sos['fx/fr']
        eq_(so['signoff'], ['rejected'])
        eq_(so['apploc'], 'fx::fr')
        eq_(so['tree'], 'fx')
        ok_('fx/pl' in sos)
        so = sos['fx/pl']
        eq_(so['signoff'], ['pending'])
        eq_(so['apploc'], 'fx::pl')
        eq_(so['tree'], 'fx')

    def test_ship_milestone(self):
        """Go through a shipping cycle and verify the results"""
        mile = self.av.milestone_set.create(code='fx1.0b1',
                                            name='Build 1')
        releng = User.objects.create_user(
            username='fxbld',
            email='fxbld@mozilla.com',
            password='secret',
        )
        releng.user_permissions.add(
            Permission.objects.get(codename='can_ship'),
            Permission.objects.get(codename='can_open')
        )
        assert self.client.login(username='fxbld', password='secret')
        ship = reverse('shipping.views.ship_mstone')
        response = self.client.post(ship, {'ms': mile.code})
        eq_(response.status_code, 403)
        _open = reverse('shipping.views.open_mstone')
        response = self.client.post(_open, {'ms': mile.code})
        eq_(response.status_code, 302)
        response = self.client.post(ship, {'ms': mile.code})
        eq_(response.status_code, 302)
        mile = self.av.milestone_set.all()[0]  # refresh mile from the db
        eq_(mile.status, Milestone.SHIPPED)
        eq_(mile.signoffs.count(), 2)
        # now that it's shipped, it should error to ship again
        response = self.client.post(ship, {'ms': mile.code})
        eq_(response.status_code, 403)
        # verify l10n-changesets and json, and shipped-locales
        url = reverse('shipping.views.status.l10n_changesets')
        response = self.client.get(url, {'ms': mile.code})
        eq_(response.status_code, 200)
        eq_(response.content, "da l10n da 0003\nde l10n de 0002\n")
        url = reverse('shipping.views.milestone.json_changesets')
        response = self.client.get(url, {'ms': mile.code,
                                         'platforms': 'windows, linux'})
        eq_(response.status_code, 200)
        json_changes = json.loads(response.content)
        eq_(json_changes, {'de':
                            {
                                'revision': 'l10n de 0002',
                                'platforms': ['windows', 'linux']
                            },
                            'da':
                            {
                               'revision': 'l10n da 0003',
                               'platforms': ['windows', 'linux']
                            }
                           })
        url = reverse('shipping.views.status.shipped_locales')
        response = self.client.get(url, {'ms': mile.code})
        eq_(response.status_code, 200)
        eq_(response.content, "da\nde\nen-US\n")


    def test_dashboard_static_files(self):
        """render the shipping dashboard and check that all static files are
        accessible"""
        url = reverse('shipping.views.dashboard')
        response = self.client.get(url)
        eq_(response.status_code, 200)
        self.assert_all_embeds(response.content)

    def test_signoff_static_files(self):
        """render the signoffs page and chek that all static files work"""
        url = reverse('shipping.views.signoff.signoff',
                      args=['de', self.av.code])
        response = self.client.get(url)
        eq_(response.status_code, 200)
        self.assert_all_embeds(response.content)

    def test_signoff_etag(self):
        """Test that the ETag is sent correctly for the signoff() view.

        Copied here from the etag_signoff() function's doc string:
            The signoff view should update for:
                - new actions
                - new pushes
                - new runs on existing pushes
                - changed permissions

        So, we need to make this test check all of that.
        """
        appver = self.av
        locale = Locale.objects.get(code='de')
        url = reverse('shipping.views.signoff.signoff',
                      args=[locale.code, appver.code])
        response = self.client.get(url)
        eq_(response.status_code, 200)
        etag = response.get('etag', None)
        ok_(etag)

        # expect the PK of the most recent action to be in the etag
        actions = (Action.objects
          .filter(signoff__locale__code=locale.code,
                  signoff__appversion__code=appver.code)
          .order_by('-pk'))
        last_action = actions[0]

        # now, log in and expect the ETag to change once the user has the
        # right permissions
        user = User.objects.get(username='l10ndriver')  # from fixtures
        user.set_password('secret')
        user.save()
        assert self.client.login(username='l10ndriver', password='secret')

        response = self.client.get(url)
        eq_(response.status_code, 200)
        etag_before = etag
        etag = response.get('etag', None)
        ok_(etag)
        eq_(etag, etag_before)

        add_perm = Permission.objects.get(codename='add_signoff')
        user.user_permissions.add(add_perm)
        user.save()

        response = self.client.get(url)
        eq_(response.status_code, 200)
        etag_before = etag
        etag = response.get('etag', None)
        ok_(etag != etag_before)

        add_perm = Permission.objects.get(codename='review_signoff')
        user.user_permissions.add(add_perm)
        user.save()

        response = self.client.get(url)
        eq_(response.status_code, 200)
        etag_before = etag
        etag = response.get('etag', None)
        ok_(etag != etag_before)

        # add a new action
        new_last_action = Action.objects.create(
          signoff=last_action.signoff,
          flag=last_action.flag,
          author=user,
          comment='test'
        )
        response = self.client.get(url)
        eq_(response.status_code, 200)
        etag_before = etag
        etag = response.get('etag', None)
        ok_(etag != etag_before)

        # add a new push
        assert Push.objects.all()
        # ...by copying the last one
        pushes = (Push.objects
                  .filter(repository__forest__tree=appver.tree_id)
                  .filter(repository__locale__code=locale.code)
                  .order_by('-pk'))
        last_push = pushes[0]
        push = Push.objects.create(
          repository=last_push.repository,
          user=last_push.user,
          push_date=last_push.push_date,
          push_id=last_push.push_id + 1
        )

        # that should force a new etag identifier
        response = self.client.get(url)
        eq_(response.status_code, 200)
        etag_before = etag
        etag = response.get('etag', None)
        ok_(etag != etag_before)

        # but not if a new, unreleated push is created
        other_locale = Locale.objects.get(code='pl')
        other_repo = Repository.objects.get(locale=other_locale)

        Push.objects.create(
          repository=other_repo,
          user=last_push.user,
          push_date=last_push.push_date,
          push_id=last_push.push_id + 1
        )

        response = self.client.get(url)
        eq_(response.status_code, 200)
        etag_before = etag
        etag = response.get('etag', None)
        # doesn't change the etag since the *relevant* pushes haven't changed
        ok_(etag == etag_before)

        # add a new run
        assert not Run.objects.all().exists()  # none in fixtures
        # ...again, by copying the last one and making a small change
        run = Run.objects.create(
          tree=appver.tree,
          locale=locale,
        )

        # that should force a new etag identifier
        response = self.client.get(url)
        eq_(response.status_code, 200)
        etag_before = etag
        etag = response.get('etag', None)
        ok_(etag != etag_before)

        # but not just any new run
        run = Run.objects.create(
          tree=appver.tree,
          locale=other_locale,
        )
        response = self.client.get(url)
        eq_(response.status_code, 200)
        etag_before = etag
        etag = response.get('etag', None)
        # not different this time!
        ok_(etag == etag_before)

        # lastly, log out and it should ne different
        self.client.logout()
        response = self.client.get(url)
        eq_(response.status_code, 200)
        etag_before = etag
        etag = response.get('etag', None)
        ok_(etag != etag_before)<|MERGE_RESOLUTION|>--- conflicted
+++ resolved
@@ -59,14 +59,11 @@
 from django.conf import settings
 from commons.tests.mixins import EmbedsTestCaseMixin
 from nose.tools import eq_, ok_
-<<<<<<< HEAD
 from django.test import TestCase
-=======
 from mercurial import commands as hgcommands
 from mercurial.hg import repository
 from mercurial.ui import ui as hg_ui
 from mercurial.error import RepoError
->>>>>>> 695bfe18
 
 
 class ShippingTestCaseBase(TestCase, EmbedsTestCaseMixin):
